# 0.1.11

<<<<<<< HEAD
* Handle user/password login on `ssh_on_server` 
=======
* Fix bug in grace-time logic (\#41).
>>>>>>> d756c726

# 0.1.10

* Improve `log` messages (\#38).
* Add default values for `memory_usage`, `disk_usage`, `system_load` (\#38).

# 0.1.9

* Add `ssh_on_server` to check ssh connection (\#29).
* Replace `df` with `psutil.disk_usage` (\#29).
* Remove `triggering` in favor of `success` (\#29).
* Add `service_is_active` to monitor services status (\#29).

# 0.1.8

* Drop check `file_logs` (\#28).
* Add `use_user` attribute to `service_logs` function (\#28).
* Add `checks_runtime` into summary (\#27).

# 0.1.7

* Add `include_login` option (\#23).

# 0.1.6

* Fix `service_logs` and `file_logs` (\#19).

# 0.1.5

* Add `service_logs` and `file_logs` (\#18).

# 0.1.4

* Add retries on `url_json`(\#16)

# 0.1.3

* Add filesystem check (\#14).

# 0.1.2

* Fix recipients-field issue when sending email to multiple recipients (\#12).

# 0.1.1

First version tracked in CHANGELOG.<|MERGE_RESOLUTION|>--- conflicted
+++ resolved
@@ -1,10 +1,8 @@
 # 0.1.11
 
-<<<<<<< HEAD
-* Handle user/password login on `ssh_on_server` 
-=======
+* Handle user/password login on `ssh_on_server` (\#39).
+* Remove unit tests (\#39).
 * Fix bug in grace-time logic (\#41).
->>>>>>> d756c726
 
 # 0.1.10
 
