--- conflicted
+++ resolved
@@ -1,11 +1,8 @@
-# Unreleased
+# 0.1.8
 
-<<<<<<< HEAD
 * Drop check `file_logs` (\#28)
 * Add `use_user` attribute to `service_logs` function (\#28)
-=======
 * Add `checks_runtime` into summary (\#27)
->>>>>>> db6b80de
 
 # 0.1.7
 
